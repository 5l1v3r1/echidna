{-# LANGUAGE FlexibleContexts #-}

module Echidna.Mutator where

import Control.Monad.Random.Strict (fromList, MonadRandom, getRandomR)
import Data.Maybe (maybe)

import qualified Data.ListLike as LL

-- | A list of mutators to randomly select to perform a mutation of list-like values
listMutators :: (LL.ListLike f i, MonadRandom m) => m (f -> m f)
<<<<<<< HEAD
listMutators = fromList [(return, 1), (expandRandList, 10),  (deleteRandList, 10), (swapRandList, 10)]
=======
listMutators = fromList [(return, 1), (expandRandList, 10), (deleteRandList, 10), (swapRandList, 10)]
>>>>>>> 6bae8521

-- | Mutate a list-like data structure using a list of mutators 
mutateLL :: (LL.ListLike f i, MonadRandom m)
         => Maybe Int -- ^ Required size for the mutated list-like value (or Nothing if there are no constrains)
         -> f         -- ^ Randomly generated list-like value to complement the mutated list, if it is shorter than the requested size
         -> f         -- ^ List-like value to mutate
         -> m f
mutateLL mn fs vs = do
  f <- listMutators
  xs <- f vs
  return $ maybe xs (`LL.take` (xs `LL.append` fs)) mn

replaceAt :: LL.ListLike f i => i -> f -> Int -> f
replaceAt i f n = LL.take n f `LL.append` LL.cons i (LL.drop (n + 1) f)

expandAt :: LL.ListLike f i => f -> Int -> Int -> f
expandAt xs k t = case LL.uncons xs of
                       Nothing     -> xs
                       Just (y,ys) -> if k == 0
                                      then LL.replicate t y `LL.append` ys
<<<<<<< HEAD
                                      else LL.cons y (expandAt ys (k-1) t)
=======
                                      else LL.cons y (expandAt ys (k - 1) t)
>>>>>>> 6bae8521


expandRandList :: (LL.ListLike f i, MonadRandom m) => f -> m f
expandRandList xs
<<<<<<< HEAD
              | l == 0    = return xs
              | l >= 32   = return xs
              | otherwise = do
                             k <- getRandomR (0, l - 1)
                             t <- getRandomR (1, min 32 l)
                             return $ expandAt xs k t
              where l = LL.length xs
=======
  | l == 0    = return xs
  | l >= 32   = return xs
  | otherwise = do
    k <- getRandomR (0, l - 1)
    t <- getRandomR (1, min 32 l)
    return $ expandAt xs k t
  where l = LL.length xs
>>>>>>> 6bae8521


deleteAt :: LL.ListLike f i => Int -> f -> f
deleteAt n f = LL.take n f `LL.append` LL.drop (n+1) f

deleteRandList :: (LL.ListLike f i, MonadRandom m) => f -> m f
deleteRandList xs = if LL.null xs
                    then return xs 
                    else do k <- getRandomR (0, LL.length xs - 1)
                            return $ deleteAt k xs


-- taken from https://stackoverflow.com/questions/30551033/swap-two-elements-in-a-list-by-its-indices/30551130#30551130
swapAt :: LL.ListLike f i => f -> Int -> Int -> f
swapAt xs i j =  let elemI = xs `LL.index` i
                     elemJ = xs `LL.index` j
                     left = LL.take i xs
                     middle = LL.take (j - i - 1) (LL.drop (i + 1) xs)
                     right = LL.drop (j + 1) xs
                 in left `LL.append` LL.cons elemJ middle `LL.append` LL.cons elemI right

swapRandList :: (LL.ListLike f i, MonadRandom m) => f -> m f
swapRandList xs = if LL.null xs
                  then return xs
<<<<<<< HEAD
                  else do i <- getRandomR (0, LL.length xs - 1 )
                          j <- getRandomR (0, LL.length xs - 1 )
=======
                  else do i <- getRandomR (0, LL.length xs - 1)
                          j <- getRandomR (0, LL.length xs - 1)
>>>>>>> 6bae8521
                          return $ case i `compare` j of
                            EQ -> xs
                            LT -> swapAt xs i j
                            GT -> swapAt xs j i

spliceAtRandom :: (LL.ListLike f i, MonadRandom m) => f -> f -> m f
spliceAtRandom xs1 xs2 = do idx1 <- getRandomR (0, LL.length xs1 - 1)
                            idx2 <- getRandomR (0, LL.length xs2 - 1)
                            return $ LL.take idx1 xs1 `LL.append` LL.drop idx2 xs2

interleaveAtRandom :: (LL.ListLike f i, MonadRandom m) => f -> f -> m f
interleaveAtRandom xs1 xs2 = do idx1 <- getRandomR (0, LL.length xs1 - 1) 
                                idx2 <- getRandomR (0, LL.length xs2 - 1)
                                return $ LL.take idx1 xs1 `interleaveLL` LL.take idx2 xs2

{- | Takes two lists and combines them interleaving its elements -}
interleaveLL :: (LL.ListLike f i) => f -> f -> f
interleaveLL a b
    | LL.null a = b
    | LL.null b = a
    | otherwise = LL.cons (LL.head a) $ LL.cons (LL.head b) (interleaveLL (LL.tail a) (LL.tail b)) <|MERGE_RESOLUTION|>--- conflicted
+++ resolved
@@ -9,11 +9,7 @@
 
 -- | A list of mutators to randomly select to perform a mutation of list-like values
 listMutators :: (LL.ListLike f i, MonadRandom m) => m (f -> m f)
-<<<<<<< HEAD
-listMutators = fromList [(return, 1), (expandRandList, 10),  (deleteRandList, 10), (swapRandList, 10)]
-=======
 listMutators = fromList [(return, 1), (expandRandList, 10), (deleteRandList, 10), (swapRandList, 10)]
->>>>>>> 6bae8521
 
 -- | Mutate a list-like data structure using a list of mutators 
 mutateLL :: (LL.ListLike f i, MonadRandom m)
@@ -34,24 +30,11 @@
                        Nothing     -> xs
                        Just (y,ys) -> if k == 0
                                       then LL.replicate t y `LL.append` ys
-<<<<<<< HEAD
-                                      else LL.cons y (expandAt ys (k-1) t)
-=======
                                       else LL.cons y (expandAt ys (k - 1) t)
->>>>>>> 6bae8521
 
 
 expandRandList :: (LL.ListLike f i, MonadRandom m) => f -> m f
 expandRandList xs
-<<<<<<< HEAD
-              | l == 0    = return xs
-              | l >= 32   = return xs
-              | otherwise = do
-                             k <- getRandomR (0, l - 1)
-                             t <- getRandomR (1, min 32 l)
-                             return $ expandAt xs k t
-              where l = LL.length xs
-=======
   | l == 0    = return xs
   | l >= 32   = return xs
   | otherwise = do
@@ -59,7 +42,6 @@
     t <- getRandomR (1, min 32 l)
     return $ expandAt xs k t
   where l = LL.length xs
->>>>>>> 6bae8521
 
 
 deleteAt :: LL.ListLike f i => Int -> f -> f
@@ -84,13 +66,8 @@
 swapRandList :: (LL.ListLike f i, MonadRandom m) => f -> m f
 swapRandList xs = if LL.null xs
                   then return xs
-<<<<<<< HEAD
-                  else do i <- getRandomR (0, LL.length xs - 1 )
-                          j <- getRandomR (0, LL.length xs - 1 )
-=======
                   else do i <- getRandomR (0, LL.length xs - 1)
                           j <- getRandomR (0, LL.length xs - 1)
->>>>>>> 6bae8521
                           return $ case i `compare` j of
                             EQ -> xs
                             LT -> swapAt xs i j
