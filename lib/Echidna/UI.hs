--- conflicted
+++ resolved
@@ -88,7 +88,7 @@
                                 ++ "\nUnique codehashes: " ++ show (length s)
 
 ppCampaign :: (MonadReader x m, Has CampaignConf x, Has Names x) => Campaign -> m String
-ppCampaign c@(Campaign _ co) = (++) <$> ppTests c <*> pure (maybe "" (("\n" ++) . ppCoverage) co)
+ppCampaign c = (++) <$> ppTests c <*> pure (maybe "" ("\n" ++) . ppCoverage $ c ^. coverage)
 
 -- | Render 'Campaign' progress as a 'Widget'.
 campaignStatus :: (MonadReader x m, Has CampaignConf x, Has Names x) => Campaign -> m (Widget ())
@@ -118,33 +118,18 @@
 -- | Set up and run an Echidna 'Campaign' while drawing the dashboard, then print 'Campaign' status
 -- once done.
 ui :: ( MonadCatch m, MonadRandom m, MonadReader x m, MonadUnliftIO m
-<<<<<<< HEAD
-      , Has TestConf x, Has CampaignConf x, Has Names x)
-   => VM            -- ^ Initial VM state
-   -> World         -- ^ Initial world state
-   -> [SolTest]     -- ^ Tests to evaluate
-   -> Maybe GenDict -- ^ Optional generation dictionary
-   -> m Campaign
-ui v w ts d = let xfer e = use hasLens >>= \c -> isDone c >>= ($ e c) . bool id forever in do
-  bc <- liftIO $ newBChan 100
-  t <- forkIO $ campaign (xfer $ liftIO . writeBChan bc) v w ts d >> pure ()
-  a <- monitor (killThread t)
-  c <- liftIO $ customMain (mkVty defaultConfig) (Just bc) a mempty
-  (cf, tf) <- (ppCoverage (c ^. coverage),) <$> ppTests c
-  liftIO (putStrLn tf >> maybe (pure ()) putStrLn cf)
-=======
-      , Has GenConf x, Has TestConf x, Has CampaignConf x, Has Names x, Has UIConf x)
+      , Has TestConf x, Has CampaignConf x, Has Names x, Has UIConf x)
    => VM        -- ^ Initial VM state
    -> World     -- ^ Initial world state
    -> [SolTest] -- ^ Tests to evaluate
+   -> Maybe GenDict
    -> m Campaign
-ui v w ts = let xfer e = use hasLens >>= \c -> isDone c >>= ($ e c) . bool id forever in do
-  d <- (&&) <$> isTerminal <*> view (hasLens . dashboard)
-  c <- if d then do bc <- liftIO $ newBChan 100
-                    t <- forkIO $ campaign (xfer $ liftIO . writeBChan bc) v w ts >> pure ()
+ui v w ts d = let xfer e = use hasLens >>= \c -> isDone c >>= ($ e c) . bool id forever in do
+  s <- (&&) <$> isTerminal <*> view (hasLens . dashboard)
+  c <- if s then do bc <- liftIO $ newBChan 100
+                    t <- forkIO $ campaign (xfer $ liftIO . writeBChan bc) v w ts d >> pure ()
                     a <- monitor (killThread t)
-                    liftIO (customMain (mkVty defaultConfig) (Just bc) a $ Campaign mempty mempty)
-            else campaign (pure ()) v w ts
+                    liftIO (customMain (mkVty defaultConfig) (Just bc) a mempty)
+            else campaign (pure ()) v w ts d
   liftIO . putStrLn =<< ($ c) <$> view (hasLens . finished)
->>>>>>> 5b9adc64
   return c