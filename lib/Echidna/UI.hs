--- conflicted
+++ resolved
@@ -53,13 +53,8 @@
 type Names = Role -> Addr -> String
 
 -- | Given rules for pretty-printing associated address, and whether to print them, pretty-print a 'Transaction'.
-<<<<<<< HEAD
 ppTx :: (MonadReader x m, Has Names x, Has TxConf x) => Bool -> Tx2 -> m String
-ppTx b (Tx2 c s r g v) = let sOf = either ppSolCall2 (const "<CREATE>") in do
-=======
-ppTx :: (MonadReader x m, Has Names x, Has TxConf x) => Bool -> Tx -> m String
-ppTx pn (Tx c s r g v (t, b)) = let sOf = either ppSolCall (const "<CREATE>") in do
->>>>>>> 6869bab2
+ppTx pn (Tx2 c s r g v (t, b)) = let sOf = either ppSolCall2 (const "<CREATE>") in do
   names <- view hasLens
   tGas  <- view $ hasLens . txGas
   return $ sOf c ++ (if not pn    then "" else names Sender s ++ names Receiver r)
